{
  "name": "com.utilities.audio",
  "displayName": "Utilities.Audio",
  "description": "A simple package for audio extensions and utilities.",
  "keywords": [],
<<<<<<< HEAD
  "version": "1.1.0",
=======
  "version": "1.0.7",
>>>>>>> 3918921b
  "unity": "2021.3",
  "documentationUrl": "https://github.com/RageAgainstThePixel/com.utilities.audio#documentation",
  "changelogUrl": "https://github.com/RageAgainstThePixel/com.utilities.audio/releases",
  "license": "MIT",
  "repository": {
    "type": "git",
    "repository": "https://github.com/RageAgainstThePixel/com.utilities.audio.git"
  },
  "author": {
    "name": "Stephen Hodgson",
    "url": "https://github.com/StephenHodgson"
  },
  "dependencies": {
    "com.unity.modules.audio": "1.0.0",
    "com.unity.modules.unitywebrequestaudio": "1.0.0",
    "com.utilities.async": "2.1.1"
  },
  "publishConfig": {
    "registry": "https://package.openupm.com"
  },
  "hideInEditor": false
}<|MERGE_RESOLUTION|>--- conflicted
+++ resolved
@@ -3,11 +3,7 @@
   "displayName": "Utilities.Audio",
   "description": "A simple package for audio extensions and utilities.",
   "keywords": [],
-<<<<<<< HEAD
   "version": "1.1.0",
-=======
-  "version": "1.0.7",
->>>>>>> 3918921b
   "unity": "2021.3",
   "documentationUrl": "https://github.com/RageAgainstThePixel/com.utilities.audio#documentation",
   "changelogUrl": "https://github.com/RageAgainstThePixel/com.utilities.audio/releases",
